--- conflicted
+++ resolved
@@ -157,18 +157,13 @@
 	R::IdentityMatrix) = R.λ ? lmul!(L, M) : M .= zero(eltype(M))
 
 lrmul!(L::IdentityMatrix,
-<<<<<<< HEAD
-       M::AbstractMatrix,
-       R::Diagonal      ) = L.λ ? rmul!(M,R) : M .= zero(eltype(M))
+	M::AbstractMatrix,
+	R::Diagonal) = L.λ ? rmul!(M,R) : M .= zero(eltype(M))
 
 function symmetrize!(A::Matrix{Tf})
-    n = size(A, 1)
-    @assert(size(A, 1) == size(A, 2), "Matrix is not square.")
-    @inbounds for j in 1:n, i in 1:j
-        A[j, i] = (A[j, i] + A[i, j]) / 2
-    end
+	n = size(A, 1)
+	@assert(size(A, 1) == size(A, 2), "Matrix is not square.")
+	@inbounds for j in 1:n, i in 1:j
+ 	A[j, i] = (A[j, i] + A[i, j]) / 2
+	end
 end
-=======
-	M::AbstractMatrix,
-	R::Diagonal      ) = L.λ ? rmul!(M, R) : M .= zero(eltype(M))
->>>>>>> d8998bd1
